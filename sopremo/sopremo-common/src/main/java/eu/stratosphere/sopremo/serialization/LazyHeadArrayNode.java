package eu.stratosphere.sopremo.serialization;

import java.io.DataInput;
import java.io.DataOutput;
import java.io.IOException;
import java.util.Iterator;

import eu.stratosphere.pact.common.type.PactRecord;
import eu.stratosphere.sopremo.pact.JsonNodeWrapper;
import eu.stratosphere.sopremo.pact.SopremoUtil;
import eu.stratosphere.sopremo.type.AbstractArrayNode;
import eu.stratosphere.sopremo.type.IArrayNode;
import eu.stratosphere.sopremo.type.IJsonNode;
import eu.stratosphere.sopremo.type.MissingNode;
import eu.stratosphere.util.AbstractIterator;
import eu.stratosphere.util.ConcatenatingIterator;

<<<<<<< HEAD
/**
 * This {@link IArrayNode} supports {@link PactRecord}s more efficient by working directly with the record instead of
 * transforming it to a JsonNode. The record is handled by a {@link HeadArraySchema}.
 */
public class LazyHeadArrayNode extends JsonNode implements IArrayNode {
=======
public class LazyHeadArrayNode extends AbstractArrayNode {
>>>>>>> a5270b45

	/**
	 * 
	 */
	private static final long serialVersionUID = -363746608697276853L;

	protected PactRecord record;

	protected HeadArraySchema schema;

<<<<<<< HEAD
	/**
	 * Initializes a LazyHeadArrayNode with the given {@link PactRecord} and the given {@link HeadArraySchema}.
	 * 
	 * @param record
	 *        the record that should be used
	 * @param schema
	 *        the schema that should be used for transformations
	 */
	public LazyHeadArrayNode(PactRecord record, HeadArraySchema schema) {
=======
	public LazyHeadArrayNode(final PactRecord record, final HeadArraySchema schema) {
>>>>>>> a5270b45
		this.record = record;
		this.schema = schema;
	}

	@Override
	public IArrayNode add(final IJsonNode node) {
		if (node == null)
			throw new NullPointerException();

		for (int i = 0; i < this.schema.getHeadSize(); i++)
			if (this.record.isNull(i)) {
				this.record.setField(i, SopremoUtil.wrap(node));
				return this;
			}

		this.getOtherField().add(node);
		return this;
	}

	@Override
	public IArrayNode add(final int index, final IJsonNode element) {
		if (element == null)
			throw new NullPointerException();

		if (index < 0 || index > this.size())
			throw new ArrayIndexOutOfBoundsException(index);

		if (index < this.schema.getHeadSize()) {
			for (int i = this.schema.getHeadSize() - 1; i >= index; i--)
				if (!this.record.isNull(i))
					if (i == this.schema.getHeadSize() - 1)
						this.getOtherField().add(0, SopremoUtil.unwrap(this.record.getField(i, JsonNodeWrapper.class)));
					else
						this.record.setField(i + 1, this.record.getField(i, JsonNodeWrapper.class));
			this.record.setField(index, SopremoUtil.wrap(element));
		}

		return this;

		// // recursive insertion
		// if (!this.record.isNull(index)) {
		// IJsonNode oldNode = this.record.getField(index, JsonNodeWrapper.class);
		// this.record.setField(index, element);
		// this.add(index + 1, oldNode);
		// }
		// } else {
		// this.getOtherField().add(index - this.schema.getHeadSize(), element);
		// }
		//
		// return this;
	}

	@Override
	public void clear() {
		for (int i = 0; i < this.schema.getHeadSize(); i++)
			this.record.setNull(i);

		this.getOtherField().clear();
	}

	@Override
	public int compareToSameType(final IJsonNode other) {
		final LazyHeadArrayNode node = (LazyHeadArrayNode) other;
		final Iterator<IJsonNode> entries1 = this.iterator(), entries2 = node.iterator();

		while (entries1.hasNext() && entries2.hasNext()) {
			final IJsonNode entry1 = entries1.next(), entry2 = entries2.next();
			final int comparison = entry1.compareTo(entry2);
			if (comparison != 0)
				return comparison;
		}

		if (!entries1.hasNext())
			return entries2.hasNext() ? -1 : 0;
		if (!entries2.hasNext())
			return 1;
		return 0;
	}

	@Override
	public IJsonNode get(final int index) {
		if (index < 0 || index >= this.size())
			return MissingNode.getInstance();

		if (index < this.schema.getHeadSize())
			return SopremoUtil.unwrap(this.record.getField(index, JsonNodeWrapper.class));
		return this.getOtherField().get(index - this.schema.getHeadSize());
	}

	@Override
	public PactRecord getJavaValue() {
		return this.record;
	}

	/**
	 * Returns the last field of the record. This 'other' field stores all nodes after reaching the defined head size of
	 * the schema.
	 * 
	 * @return the 'other' field of the record
	 */
	public IArrayNode getOtherField() {
		return (IArrayNode) SopremoUtil.unwrap(this.record.getField(this.schema.getHeadSize(),
			JsonNodeWrapper.class));
	}

	/*
	 * (non-Javadoc)
	 * @see eu.stratosphere.sopremo.type.IArrayNode#isEmpty()
	 */
	@Override
	public boolean isEmpty() {
		return this.schema.getHeadSize() == 0 ? this.getOtherField().isEmpty() : this.record.isNull(0);
	}

	@SuppressWarnings("unchecked")
	@Override
	public Iterator<IJsonNode> iterator() {
		final Iterator<IJsonNode> iterator2 = this.getOtherField().iterator();
		final Iterator<IJsonNode> iterator1 = new AbstractIterator<IJsonNode>() {

			int lastIndex = 0;

			@Override
			protected IJsonNode loadNext() {
				while (this.lastIndex < LazyHeadArrayNode.this.schema.getHeadSize()) {
					if (!LazyHeadArrayNode.this.record.isNull(this.lastIndex)) {
						final IJsonNode value = SopremoUtil.unwrap(LazyHeadArrayNode.this.record.getField(
							this.lastIndex,
							JsonNodeWrapper.class));
						this.lastIndex++;
						return value;
					}

					return this.noMoreElements();
				}
				return this.noMoreElements();
			}

		};

		return new ConcatenatingIterator<IJsonNode>(iterator1, iterator2);
	}

	@Override
	public void read(final DataInput in) throws IOException {
		throw new UnsupportedOperationException("Use other ArrayNode Implementation instead");
	}

	@Override
	public IJsonNode remove(final int index) {
		if (index < 0 || index >= this.size())
			return MissingNode.getInstance();

		if (index < this.schema.getHeadSize()) {
			IJsonNode oldNode = SopremoUtil.wrap(this.getOtherField().remove(0));
			IJsonNode buffer;

			for (int i = this.schema.getHeadSize() - 1; i >= index; i--) {
				buffer = this.record.getField(i, JsonNodeWrapper.class);
				if (buffer == null)
					buffer = MissingNode.getInstance();
<<<<<<< HEAD
				}
=======
>>>>>>> a5270b45
				if (oldNode.isMissing())
					this.record.setNull(i);
				else
					this.record.setField(i, oldNode);
				oldNode = buffer;
			}
			return SopremoUtil.unwrap(oldNode);

		}
		return this.getOtherField().remove(index - this.schema.getHeadSize());
	}

	@Override
	public IJsonNode set(final int index, final IJsonNode node) {
		if (node == null)
			throw new NullPointerException();

		if (index < this.schema.getHeadSize()) {
			for (int i = 0; i < index; i++)
				if (this.record.isNull(i))
					throw new IndexOutOfBoundsException();
			final IJsonNode oldNode = SopremoUtil.unwrap(this.record.getField(index, JsonNodeWrapper.class));
			this.record.setField(index, node);
			return oldNode;
		}
		return this.getOtherField().set(index - this.schema.getHeadSize(), node);
	}

	@Override
	public int size() {
		final IArrayNode others = this.getOtherField();
		// we have to manually iterate over our record to get his size
		// because there is a difference between NullNode and MissingNode
		int count = 0;
		for (int i = 0; i < this.schema.getHeadSize(); i++)
			if (!this.record.isNull(i))
				count++;
			else
				return count;
		return count + others.size();
	}

	@Override
	public StringBuilder toString(final StringBuilder sb) {
		sb.append('[');

		int count = 0;
		for (final IJsonNode node : this) {
			if (count > 0)
				sb.append(',');
			++count;

			node.toString(sb);
		}

		sb.append(']');
		return sb;
	}

	@Override
	public void write(final DataOutput out) throws IOException {
		throw new UnsupportedOperationException("Use other ArrayNode Implementation instead");
	}

	@Override
	public int getMaxNormalizedKeyLen() {
		return 0;
	}

	@Override
	public void copyNormalizedKey(byte[] target, int offset, int len) {
		throw new UnsupportedOperationException("Use other ArrayNode Implementation instead");
	}

}<|MERGE_RESOLUTION|>--- conflicted
+++ resolved
@@ -15,15 +15,11 @@
 import eu.stratosphere.util.AbstractIterator;
 import eu.stratosphere.util.ConcatenatingIterator;
 
-<<<<<<< HEAD
 /**
  * This {@link IArrayNode} supports {@link PactRecord}s more efficient by working directly with the record instead of
  * transforming it to a JsonNode. The record is handled by a {@link HeadArraySchema}.
  */
-public class LazyHeadArrayNode extends JsonNode implements IArrayNode {
-=======
 public class LazyHeadArrayNode extends AbstractArrayNode {
->>>>>>> a5270b45
 
 	/**
 	 * 
@@ -34,7 +30,6 @@
 
 	protected HeadArraySchema schema;
 
-<<<<<<< HEAD
 	/**
 	 * Initializes a LazyHeadArrayNode with the given {@link PactRecord} and the given {@link HeadArraySchema}.
 	 * 
@@ -43,10 +38,7 @@
 	 * @param schema
 	 *        the schema that should be used for transformations
 	 */
-	public LazyHeadArrayNode(PactRecord record, HeadArraySchema schema) {
-=======
 	public LazyHeadArrayNode(final PactRecord record, final HeadArraySchema schema) {
->>>>>>> a5270b45
 		this.record = record;
 		this.schema = schema;
 	}
@@ -208,10 +200,6 @@
 				buffer = this.record.getField(i, JsonNodeWrapper.class);
 				if (buffer == null)
 					buffer = MissingNode.getInstance();
-<<<<<<< HEAD
-				}
-=======
->>>>>>> a5270b45
 				if (oldNode.isMissing())
 					this.record.setNull(i);
 				else
